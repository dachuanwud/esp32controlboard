#include <stdio.h>
#include <string.h>
#include "drv_keyadouble.h"
#include "main.h"
#include <inttypes.h>

static const char *TAG = "DRV_KEYA";

// 电机驱动CAN ID定义
#define DRIVER_ADDRESS 0x01 // 驱动器地址(默认为1)
#define DRIVER_TX_ID 0x06000000 // 发送基础ID (控制->驱动器)
#define DRIVER_RX_ID 0x05800000 // 接收基础ID (驱动器->控制)
#define DRIVER_HEARTBEAT_ID 0x07000000 // 心跳包ID (驱动器->控制)

// 电机通道定义
#define MOTOR_CHANNEL_A 0x01 // A路电机(左侧)
#define MOTOR_CHANNEL_B 0x02 // B路电机(右侧)

// 命令类型定义
#define CMD_ENABLE 0x01 // 使能电机
#define CMD_DISABLE 0x02 // 失能电机
#define CMD_SPEED 0x03 // 设置速度

// 外部变量
uint8_t bk_flag_left = 0;
uint8_t bk_flag_right = 0;

<<<<<<< HEAD
// CAN接收任务句柄
static TaskHandle_t can_rx_task_handle = NULL;

// CAN总线恢复计数器
static uint32_t can_recovery_count = 0;

// CAN总线恢复时间戳（用于限制恢复频率）
static uint32_t last_recovery_time = 0;
#define CAN_RECOVERY_MIN_INTERVAL_MS 1000  // 最小恢复间隔1秒，避免频繁恢复影响SBUS接收
=======
// 注意：已移除motor_enabled标志，改为每次发送速度命令时都发送使能命令
// 这样可以避免看门狗超时导致的驱动器失能问题
>>>>>>> 4bf4ab1d

// TWAI (CAN) 配置 - 根据电路图SN65HVD232D CAN收发电路
// IO16连接到SN65HVD232D的D引脚(TX)，IO17连接到R引脚(RX)
// 使用标准模式，但发送时不等待ACK应答
// 注意：配置结构体在初始化函数中创建，避免静态初始化问题
static const twai_timing_config_t t_config = TWAI_TIMING_CONFIG_250KBITS();
static const twai_filter_config_t f_config = TWAI_FILTER_CONFIG_ACCEPT_ALL();

/**
 * CAN总线恢复函数
 * 当错误计数器过高或处于BUS-OFF状态时，停止并重启CAN驱动
 * @return ESP_OK=恢复成功，其他=恢复失败
 */
static esp_err_t can_bus_recovery(void)
{
    twai_status_info_t status_info;
    esp_err_t ret;
    
    // 获取当前CAN状态
    ret = twai_get_status_info(&status_info);
    if (ret != ESP_OK) {
        ESP_LOGE(TAG, "无法获取CAN状态信息: %s", esp_err_to_name(ret));
        return ret;
    }
    
    // 检查是否需要恢复
    bool need_recovery = false;
    const char* reason = NULL;
    
    if (status_info.state == TWAI_STATE_BUS_OFF) {
        need_recovery = true;
        reason = "BUS-OFF状态";
    } else if (status_info.tx_error_counter > 127 || status_info.rx_error_counter > 127) {
        need_recovery = true;
        reason = "错误计数器过高";
    }
    
    if (!need_recovery) {
        return ESP_OK;  // 不需要恢复
    }
    
    // 🔧 优化：限制恢复频率，避免频繁恢复影响SBUS接收
    uint32_t current_time = xTaskGetTickCount();
    if (last_recovery_time != 0 && 
        (current_time - last_recovery_time) < pdMS_TO_TICKS(CAN_RECOVERY_MIN_INTERVAL_MS)) {
        // 距离上次恢复时间太短，跳过本次恢复
        ESP_LOGD(TAG, "CAN恢复间隔太短，跳过本次恢复 (距离上次: %" PRIu32 "ms)",
                 (current_time - last_recovery_time) * portTICK_PERIOD_MS);
        return ESP_OK;
    }
    
    // 记录恢复前的状态
    ESP_LOGW(TAG, "CAN总线需要恢复: %s | 状态: %" PRIu32 ", TX错误: %" PRIu32 ", RX错误: %" PRIu32,
             reason,
             (unsigned long)status_info.state,
             (unsigned long)status_info.tx_error_counter,
             (unsigned long)status_info.rx_error_counter);
    
    // 更新恢复时间戳
    last_recovery_time = current_time;
    
    // 停止CAN驱动
    ret = twai_stop();
    if (ret != ESP_OK) {
        ESP_LOGE(TAG, "停止CAN驱动失败: %s", esp_err_to_name(ret));
        return ret;
    }
    
    // 🔧 优化：减少等待时间，避免长时间阻塞影响SBUS接收
    // 从100ms减少到50ms，减少对系统的影响
    vTaskDelay(pdMS_TO_TICKS(50));
    
    // 重启CAN驱动
    ret = twai_start();
    if (ret != ESP_OK) {
        ESP_LOGE(TAG, "重启CAN驱动失败: %s", esp_err_to_name(ret));
        return ret;
    }
    
    // 更新恢复计数
    can_recovery_count++;
    
    // 🔧 优化：减少验证延迟，从50ms减少到20ms
    vTaskDelay(pdMS_TO_TICKS(20));
    ret = twai_get_status_info(&status_info);
    if (ret == ESP_OK) {
        ESP_LOGI(TAG, "CAN总线恢复成功 (恢复次数: %" PRIu32 ") | 状态: %" PRIu32 ", TX错误: %" PRIu32 ", RX错误: %" PRIu32,
                 can_recovery_count,
                 (unsigned long)status_info.state,
                 (unsigned long)status_info.tx_error_counter,
                 (unsigned long)status_info.rx_error_counter);
    }
    
    return ESP_OK;
}

/**
 * CAN接收任务 - 批量清空接收队列
 * 避免电机反馈帧填满接收队列，影响CAN发送功能
 * 优先级设为5（低优先级），确保发送优先
 * 
 * 优化策略：
 * - 批量处理：每次循环最多处理10条消息，减少驱动内部锁竞争
 * - 自适应延迟：队列有消息时快速循环（1ms），队列为空时较长延迟（10ms）
 */
static void can_rx_task(void *pvParameters)
{
    twai_message_t message;
    uint32_t rx_count = 0;
    uint32_t batch_count = 0;
    
    ESP_LOGI(TAG, "CAN接收任务已启动");
    
    while (1) {
        batch_count = 0;
        
        // 批量清空接收队列，每次最多处理10条消息
        // 避免单次循环时间过长，减少驱动内部锁的持有时间
        while (batch_count < 10) {
            esp_err_t ret = twai_receive(&message, 0);
            if (ret == ESP_OK) {
                rx_count++;
                batch_count++;
                
                // 打印CAN接收消息的详细信息
                ESP_LOGI(TAG, "📥 CAN RX #%lu: ID=0x%08" PRIX32 " (%s), DLC=%d, RTR=%d, Data=[%02X %02X %02X %02X %02X %02X %02X %02X]",
                         (unsigned long)rx_count,
                         message.identifier,
                         message.extd ? "EXT" : "STD",
                         message.data_length_code,
                         message.rtr,
                         message.data[0], message.data[1], message.data[2], message.data[3],
                         message.data[4], message.data[5], message.data[6], message.data[7]);
                
                // 只清空队列，不处理数据（根据用户需求）
                // 电机反馈帧被丢弃，避免队列满
            } else if (ret == ESP_ERR_TIMEOUT) {
                // 队列为空，跳出内层循环
                break;
            } else {
                ESP_LOGD(TAG, "CAN接收错误: %s", esp_err_to_name(ret));
                break;
            }
        }
        
        // 自适应延迟策略：
        // - 如果处理了消息，快速循环（1ms），尽快清空队列，避免阻塞发送
        // - 如果队列为空，较长延迟（10ms），减少CPU占用
        if (batch_count > 0) {
            vTaskDelay(pdMS_TO_TICKS(1));  // 快速循环，尽快清空队列
        } else {
            vTaskDelay(pdMS_TO_TICKS(10));  // 正常延迟，减少CPU占用
        }
    }
}

/**
 * 发送CAN数据
 * @param id CAN扩展ID
 * @param data 8字节数据
 */
static void keya_send_data(uint32_t id, uint8_t* data)
{
    twai_message_t message;
    twai_status_info_t status_info;
    esp_err_t ret;
    
    // 发送前检查CAN总线状态
    ret = twai_get_status_info(&status_info);
    if (ret == ESP_OK) {
        // 检查BUS-OFF状态或错误计数器过高
        if (status_info.state == TWAI_STATE_BUS_OFF || 
            status_info.tx_error_counter > 127 || 
            status_info.rx_error_counter > 127) {
            // 尝试恢复CAN总线
            ESP_LOGW(TAG, "CAN总线处于错误状态，尝试恢复...");
            can_bus_recovery();
            // 恢复后再次检查状态
            ret = twai_get_status_info(&status_info);
            if (ret == ESP_OK && status_info.state == TWAI_STATE_BUS_OFF) {
                ESP_LOGE(TAG, "CAN总线恢复失败，仍处于BUS-OFF状态，无法发送");
                return;  // 无法发送，直接返回
            }
        }
    }
    
    message.extd = 1;                 // 扩展帧(29位ID)
    message.identifier = id;
    message.data_length_code = 8;     // 帧长度8字节
    message.rtr = 0;                  // 数据帧

    // 复制数据
    for (int i = 0; i < 8; i++) {
        message.data[i] = data[i];
    }

    // 发送消息 - 不等待ACK，立即发送
    esp_err_t result = twai_transmit(&message, 0);  // 超时设为0，不等待
    if (result != ESP_OK) {
        // 🔧 优化：如果是队列满错误，根据消息类型决定处理策略
        // ESP_ERR_TIMEOUT通常表示发送队列满
        if (result == ESP_ERR_TIMEOUT) {
            // 判断是否是速度命令（0x23 0x00 0x20）
            // 速度命令需要重试，确保最新速度能发送
            // 使能命令可以跳过，因为不是那么紧急
            bool is_speed_cmd = (data[0] == 0x23 && data[1] == 0x00 && data[2] == 0x20);
            
            if (is_speed_cmd) {
                // 速度命令：等待一小段时间（1ms），让队列中的旧消息发送出去
                // 然后重试一次，确保最新速度命令能发送
                vTaskDelay(pdMS_TO_TICKS(1));
                result = twai_transmit(&message, 0);
                if (result == ESP_OK) {
                    // 重试成功，静默返回
                    return;
                }
                // 重试仍然失败，记录日志
                ESP_LOGD(TAG, "CAN发送队列满，速度命令重试失败");
            } else {
                // 使能命令：直接跳过，避免阻塞
                ESP_LOGD(TAG, "CAN发送队列满，跳过使能命令");
            }
            return;  // 直接返回，不阻塞
        }
        
        // 其他错误才记录详细信息
        ESP_LOGW(TAG, "CAN发送失败: %s", esp_err_to_name(result));
        
        // 获取并打印CAN状态信息
        ret = twai_get_status_info(&status_info);
        if (ret == ESP_OK) {
            ESP_LOGW(TAG, "CAN状态 - 状态: %" PRIu32 ", TX错误: %" PRIu32 ", RX错误: %" PRIu32,
                     (unsigned long)status_info.state,
                     (unsigned long)status_info.tx_error_counter,
                     (unsigned long)status_info.rx_error_counter);
            
            // 如果错误计数器过高或处于BUS-OFF，尝试恢复
            if (status_info.state == TWAI_STATE_BUS_OFF || 
                status_info.tx_error_counter > 127 || 
                status_info.rx_error_counter > 127) {
                ESP_LOGW(TAG, "检测到CAN总线错误，尝试恢复...");
                can_bus_recovery();
            }
        } else {
            ESP_LOGE(TAG, "无法获取CAN状态信息: %s", esp_err_to_name(ret));
        }
        
        // 打印失败的帧信息，便于调试
        ESP_LOGW(TAG, "CAN发送失败帧: %08" PRIX32 " [%02X %02X %02X %02X %02X %02X %02X %02X]",
                 id, data[0], data[1], data[2], data[3], data[4], data[5], data[6], data[7]);
    }

    // 只在调试模式下打印详细的CAN数据
    ESP_LOGD(TAG, "CAN TX: %08" PRIX32 " [%02X %02X %02X %02X %02X %02X %02X %02X]",
             id, data[0], data[1], data[2], data[3], data[4], data[5], data[6], data[7]);

    // 只在速度命令时打印简化的速度信息 (0x23 0x00 0x20 channel speed_bytes)
    if (data[0] == 0x23 && data[1] == 0x00 && data[2] == 0x20) {
        int32_t sp_value_tx = ((int32_t)data[4] << 24) |
                             ((int32_t)data[5] << 16) |
                             ((int32_t)data[6] << 8) |
                             ((int32_t)data[7]);
        int8_t actual_speed = (int8_t)(sp_value_tx / 100);
        uint8_t channel = data[3];
        ESP_LOGD(TAG, "Motor Ch%d speed: %d", channel, actual_speed);
    }

    // ⚡ 性能优化：移除延迟，避免阻塞控制循环
    // CAN发送采用非阻塞模式(超时=0)，无需额外延迟
    // 原有的10ms延迟会导致每次电机控制延迟40ms（4帧×10ms）
}

/**
 * 电机控制
 * @param cmd_type 命令类型: CMD_ENABLE/CMD_DISABLE/CMD_SPEED
 * @param channel 电机通道: MOTOR_CHANNEL_A(左)/MOTOR_CHANNEL_B(右)
 * @param speed 速度(-100到100，对应-10000到10000)
 */
static void motor_control(uint8_t cmd_type, uint8_t channel, int8_t speed)
{
    uint8_t tx_data[8] = {0};
    uint32_t tx_id = DRIVER_TX_ID + DRIVER_ADDRESS;

    if (cmd_type == CMD_ENABLE) {
        // 使能电机: 23 0D 20 01/02 00 00 00 00
        tx_data[0] = 0x23;
        tx_data[1] = 0x0D;
        tx_data[2] = 0x20;
        tx_data[3] = channel; // 01=A路(左侧), 02=B路(右侧)
        tx_data[4] = 0x00;
        tx_data[5] = 0x00;
        tx_data[6] = 0x00;
        tx_data[7] = 0x00;
    } else if (cmd_type == CMD_DISABLE) {
        // 失能电机: 23 0C 20 01/02 00 00 00 00
        tx_data[0] = 0x23;
        tx_data[1] = 0x0C;
        tx_data[2] = 0x20;
        tx_data[3] = channel; // 01=A路(左侧), 02=B路(右侧)
        tx_data[4] = 0x00;
        tx_data[5] = 0x00;
        tx_data[6] = 0x00;
        tx_data[7] = 0x00;
    } else if (cmd_type == CMD_SPEED) {
        // 设置速度: 23 00 20 01/02 HH HH LL LL
        tx_data[0] = 0x23;
        tx_data[1] = 0x00;
        tx_data[2] = 0x20;
        tx_data[3] = channel; // 01=A路(左侧), 02=B路(右侧)

        // 将-100到100的速度转换为-10000到10000
        int32_t sp_value = (int32_t)speed * 100;

        // 32位有符号整数表示，高字节在前
        tx_data[4] = (sp_value >> 24) & 0xFF; // 最高字节
        tx_data[5] = (sp_value >> 16) & 0xFF;
        tx_data[6] = (sp_value >> 8) & 0xFF;
        tx_data[7] = sp_value & 0xFF; // 最低字节
    }

    keya_send_data(tx_id, tx_data);
}

/**
 * 初始化电机驱动
 */
esp_err_t drv_keyadouble_init(void)
{
    // 在函数内部创建配置结构体，避免静态变量修改问题
    twai_general_config_t g_config = TWAI_GENERAL_CONFIG_DEFAULT(GPIO_NUM_16, GPIO_NUM_17, TWAI_MODE_NORMAL);
    
    // 🔧 优化：增加CAN队列大小，避免高频发送时队列满影响SBUS接收
    // SBUS更新频率71Hz，每次发送4条CAN消息，每秒约284条消息
    // 默认队列大小5太小，容易导致队列满和阻塞
    g_config.tx_queue_len = 20;     // 发送队列增加到20，避免高频发送时队列满
    g_config.rx_queue_len = 20;     // 接收队列增加到20，避免队列满
    // 注意：不设置 intr_flags，使用默认值（因为 CONFIG_TWAI_ISR_IN_IRAM 未启用）
    
    // 初始化TWAI (CAN)
    ESP_ERROR_CHECK(twai_driver_install(&g_config, &t_config, &f_config));
    ESP_ERROR_CHECK(twai_start());

<<<<<<< HEAD
    // 等待CAN总线稳定（给硬件一些时间初始化）
    vTaskDelay(pdMS_TO_TICKS(100));

    // 创建CAN接收任务，定期清空接收队列
    // 优先级设为5（低优先级），确保电机控制任务（优先级10）的发送操作优先执行
    BaseType_t xReturned = xTaskCreate(
        can_rx_task,
        "can_rx_task",
        2048,           // 栈大小2048字节
        NULL,
        5,              // 优先级5（低优先级）
        &can_rx_task_handle
    );

    if (xReturned != pdPASS) {
        ESP_LOGE(TAG, "Failed to create CAN RX task");
        return ESP_FAIL;
    }

    // 初始化恢复计数器
    can_recovery_count = 0;
    
=======
>>>>>>> 4bf4ab1d
    ESP_LOGI(TAG, "Motor driver initialized");
    ESP_LOGI(TAG, "CAN接收任务已创建 (优先级: 5, TX队列: 20, RX队列: 20)");
    return ESP_OK;
}

/**
 * 设置左右电机速度实现运动
 * @param speed_left 左电机速度(-100到100)
 * @param speed_right 右电机速度(-100到100)
 * @return 0=成功，1=参数错误
 */
uint8_t intf_move_keyadouble(int8_t speed_left, int8_t speed_right)
{
    if ((abs(speed_left) > 100) || (abs(speed_right) > 100)) {
        printf("Wrong parameter in intf_move!!![lf=%d],[ri=%d]", speed_left, speed_right);
        return 1;
    }

    // 更新刹车标志
    if (speed_left != 0) {
        bk_flag_left = 1; // 1为松开
    } else {
        bk_flag_left = 0; // 0为刹车
    }

    if (speed_right != 0) {
        bk_flag_right = 1; // 1为松开
    } else {
        bk_flag_right = 0; // 0为刹车
    }

<<<<<<< HEAD
=======
    // 🔒 可靠性优化：每次发送速度命令前都发送使能命令
    // 这样可以避免看门狗超时（1000ms）导致的驱动器失能问题
    // 即使控制间隔超过1000ms，也能确保电机始终处于使能状态
    // 代价：CAN帧数从2帧/次增加到4帧/次，但在250Kbps下仍在可接受范围
    motor_control(CMD_ENABLE, MOTOR_CHANNEL_A, 0); // 使能A路(左侧)
    motor_control(CMD_ENABLE, MOTOR_CHANNEL_B, 0); // 使能B路(右侧)

>>>>>>> 4bf4ab1d
    // 设置速度命令（每次都需要发送）
    motor_control(CMD_ENABLE, MOTOR_CHANNEL_A, 0); // 使能A路(左侧)
    motor_control(CMD_ENABLE, MOTOR_CHANNEL_B, 0); // 使能B路(右侧)
    motor_control(CMD_SPEED, MOTOR_CHANNEL_A, speed_left); // A路(左侧)速度
    motor_control(CMD_SPEED, MOTOR_CHANNEL_B, speed_right); // B路(右侧)速度

    return 0;
}<|MERGE_RESOLUTION|>--- conflicted
+++ resolved
@@ -25,7 +25,6 @@
 uint8_t bk_flag_left = 0;
 uint8_t bk_flag_right = 0;
 
-<<<<<<< HEAD
 // CAN接收任务句柄
 static TaskHandle_t can_rx_task_handle = NULL;
 
@@ -35,10 +34,9 @@
 // CAN总线恢复时间戳（用于限制恢复频率）
 static uint32_t last_recovery_time = 0;
 #define CAN_RECOVERY_MIN_INTERVAL_MS 1000  // 最小恢复间隔1秒，避免频繁恢复影响SBUS接收
-=======
+
 // 注意：已移除motor_enabled标志，改为每次发送速度命令时都发送使能命令
 // 这样可以避免看门狗超时导致的驱动器失能问题
->>>>>>> 4bf4ab1d
 
 // TWAI (CAN) 配置 - 根据电路图SN65HVD232D CAN收发电路
 // IO16连接到SN65HVD232D的D引脚(TX)，IO17连接到R引脚(RX)
@@ -381,7 +379,6 @@
     ESP_ERROR_CHECK(twai_driver_install(&g_config, &t_config, &f_config));
     ESP_ERROR_CHECK(twai_start());
 
-<<<<<<< HEAD
     // 等待CAN总线稳定（给硬件一些时间初始化）
     vTaskDelay(pdMS_TO_TICKS(100));
 
@@ -404,8 +401,6 @@
     // 初始化恢复计数器
     can_recovery_count = 0;
     
-=======
->>>>>>> 4bf4ab1d
     ESP_LOGI(TAG, "Motor driver initialized");
     ESP_LOGI(TAG, "CAN接收任务已创建 (优先级: 5, TX队列: 20, RX队列: 20)");
     return ESP_OK;
@@ -437,19 +432,12 @@
         bk_flag_right = 0; // 0为刹车
     }
 
-<<<<<<< HEAD
-=======
     // 🔒 可靠性优化：每次发送速度命令前都发送使能命令
     // 这样可以避免看门狗超时（1000ms）导致的驱动器失能问题
     // 即使控制间隔超过1000ms，也能确保电机始终处于使能状态
     // 代价：CAN帧数从2帧/次增加到4帧/次，但在250Kbps下仍在可接受范围
     motor_control(CMD_ENABLE, MOTOR_CHANNEL_A, 0); // 使能A路(左侧)
     motor_control(CMD_ENABLE, MOTOR_CHANNEL_B, 0); // 使能B路(右侧)
-
->>>>>>> 4bf4ab1d
-    // 设置速度命令（每次都需要发送）
-    motor_control(CMD_ENABLE, MOTOR_CHANNEL_A, 0); // 使能A路(左侧)
-    motor_control(CMD_ENABLE, MOTOR_CHANNEL_B, 0); // 使能B路(右侧)
     motor_control(CMD_SPEED, MOTOR_CHANNEL_A, speed_left); // A路(左侧)速度
     motor_control(CMD_SPEED, MOTOR_CHANNEL_B, speed_right); // B路(右侧)速度
 
